--- conflicted
+++ resolved
@@ -1692,11 +1692,7 @@
          ExCO->set_next_execution_mode( EXECUTION_MODE_FREEZE );
 
          // Set the next mode times.
-<<<<<<< HEAD
-         this->next_mode_scenario_time = get_scenario_time() + this->time_padding; // Some time in the future.
-=======
          this->next_mode_scenario_time = this->get_scenario_time() + get_time_padding(); // Some time in the future.
->>>>>>> d0d04a04
          ExCO->set_next_mode_scenario_time( this->next_mode_scenario_time );
          ExCO->set_next_mode_cte_time( get_cte_time() );
          if ( ExCO->get_next_mode_cte_time() > -std::numeric_limits< double >::max() ) {
