--- conflicted
+++ resolved
@@ -251,12 +251,7 @@
 # Must specify a federate HLA lookahead value in seconds.
 federate.set_lookahead_time( 0.250 )
 
-<<<<<<< HEAD
-# For this non-Pacing/non-realtime federate, set the Trick software frame
-# to the lookahead time by default.
-=======
 # For SpaceFOM, we also need to specify the Trick software frame time.
->>>>>>> 8661234a
 trick.exec_set_software_frame( 0.250 )
 
 # Setup Time Management parameters.
