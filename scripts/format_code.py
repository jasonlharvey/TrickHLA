#!/usr/bin/env python3
# @file format_code.py
# @brief This program applies a format standard to TrickHLA source code.
#
# This is a Python program used to apply standardized code formatting
# rules to the TrickHLA source code.
#
# @revs_title
# @revs_begin
# @rev_entry{ Edwin Z. Crues, NASA ER7, TrickHLA, April 2019, --, Initial creation based off of TrickHLA scripts.}
# @rev_entry{ Dan Dexter, NASA ER6, TrickHLA, June 2020, --, Updated to process TrickHLA models code.}
# @revs_end

import sys
import os
import argparse
import shutil
import subprocess

from trickhla_message import *
from trickhla_environment import *


# Main routine.
def main():

   # Setup command line argument parsing.
   parser = argparse.ArgumentParser( prog = 'format_code', \
                                     description = 'Format the TrickHLA source code.' )
   parser.add_argument( '-c', '--clean', help = 'Clean up all the TrickHLA code formatting artifacts.', \
                         action = "store_true" )
   parser.add_argument( '-f', '--file', help = 'Process a single file in place.' )
   parser.add_argument( '-i', '--in_place', help = 'Format the TrickHLA source code in place.', \
                         action = "store_true" )
   parser.add_argument( '-l', '--llvm_bin', help = 'Path to LLVM binaries.' )
   parser.add_argument( '-p', '--thla_home', help = 'Path to TrickHLA directory.' )
   parser.add_argument( '-t', '--test', help = 'Do not format just show what would be done.', \
                         action = "store_true" )
   parser.add_argument( '-v', '--verbose', help = 'Generate verbose output.', \
                         action = "store_true" )

   # Parse the command line arguments.
   args = parser.parse_args()

   # Check for TrickHLA.
   if args.thla_home:
      trickhla_home = ars.thla_home
   else:
      trickhla_home = os.environ.get( 'TRICKHLA_HOME' )
      if trickhla_home is None:
         trickhla_home = os.environ.get( 'TRICK_HLA_HOME' )
         if trickhla_home is None:
            TrickHLAMessage.failure( 'TRICKHLA_HOME not set!' )

   # Make sure that the directory actually exists before to move there.
   if os.path.isdir( trickhla_home ):
      if args.verbose:
         TrickHLAMessage.status( 'Moving to TRICKHLA_HOME: ' + trickhla_home )
      os.chdir( trickhla_home )
   else:
      TrickHLAMessage.failure( 'TrickHLA Home directory not found!' )

   # Now let's check to make sure that the include and source directories exist.
   if not os.path.isdir( 'include' ):
      TrickHLAMessage.failure( 'Could not find the \'include\' directory!' )
   if not os.path.isdir( 'source' ):
      TrickHLAMessage.failure( 'Could not find the \'source\' directory!' )
   if not os.path.isdir( 'models' ):
      TrickHLAMessage.failure( 'Could not find the \'models\' directory!' )
   if not os.path.isdir( 'scripts' ):
      TrickHLAMessage.failure( 'Could not find the \'scripts\' directory!' )

   #
   # If we got this far, then things look like a TrickHLA directory.
   #
   trickhla_scripts = os.path.join( trickhla_home, 'scripts' )

   # Add all the top level source code directories to format.
   trickhla_src_paths = []
   trickhla_src_paths.append( os.path.join( trickhla_home, 'include' ) )
   trickhla_src_paths.append( os.path.join( trickhla_home, 'source' ) )
   trickhla_src_paths.append( os.path.join( trickhla_home, 'models/simconfig' ) )
   trickhla_src_paths.append( os.path.join( trickhla_home, 'models/sine' ) )

   # Find the CLANG format command.
   clang_format_cmd = find_clang_format( args.llvm_bin, args.verbose )
   if clang_format_cmd is None:
      TrickHLAMessage.failure( 'No clang-format command found!' )

   #
   # Let's do some command line option sanity checks.
   #
   # The 'in_place' and 'clean' options are incompatible.
   if args.in_place and args.clean:
      TrickHLAMessage.failure( 'The \'in_place\' and \'clean\' options are incompatible!' )

   # The 'file' and 'clean' options are incompatible.
   if args.file and args.clean:
      TrickHLAMessage.failure( 'The \'file\' and \'clean\' options are incompatible!' )

   # If 'in_place' specified as a command line option, make sure that the
   # user really wants to do that. It WILL change code in place.
   if args.in_place and not args.test:
      TrickHLAMessage.warning( 'Formatting TrickHLA source code in place!' )
      check_in_place = input( 'Are you sure you want to do this? [y]: ' )
      if check_in_place == 'y':
         TrickHLAMessage.status( 'Proceeding with formatting . . .' )
      else:
         TrickHLAMessage.status( 'You chose not to proceed. Exiting!' )
         sys.exit()

   # Format only a specific file if specified.
   if args.file:

      if format_file( args.file, clang_format_cmd, trickhla_scripts,
                      args.in_place, args.test, args.verbose ):
         TrickHLAMessage.failure( 'Could not format file: ' + args.file )

   else:
      for src_path in trickhla_src_paths:
         #
         # Format the include and source directories.
         #
         os.chdir( src_path )
         if args.verbose:
            if args.clean:
               TrickHLAMessage.status( 'Cleaning directory: ' + src_path )
            else:
               TrickHLAMessage.status( 'Formatting directory: ' + src_path )
         dir_list = os.listdir( '.' )
         for dir_entry in dir_list:
            # Only interested in directories. There really should not be any files.
            if os.path.isfile( dir_entry ): continue
            # Either clean up or format the model directory.
            if args.clean:
               cleanup_directory( dir_entry, args.test, args.verbose )
            else:
               if format_directory( dir_entry, clang_format_cmd, trickhla_scripts,
                                    args.in_place, args.test, args.verbose ):
                  TrickHLAMessage.failure( 'Could not format directory: ' + dir_entry )
         # End: for dir_entry in dir_list :
   # End: args.file :

   # Let the user know that we are done.
   if args.clean:
      # Let the user know that we are done cleaning up.
      TrickHLAMessage.success( 'Finished cleaning up TrickHLA formatting artifacts.' )
   else:
      # Let the user know that we are done with the formatting.
      TrickHLAMessage.success( 'Finished formatting TrickHLA source code.' )

   return


# Function to find the clang-format command.
#
# This function searches common locations for the clang-format command.
# If the llvm-bin a
#
# @param llvm_bin  The path to the LLVM programs directory.
# @param verbose   Flag to set if verbose outputs are on.
#
def find_clang_format( llvm_bin, verbose = True ):

   # Initialize the clang-format command path.
   command_path = None

   # Check to see if the path to the LLVM binaries are set.
   if llvm_bin:

      # Use the command line path to set the command.
      command_path = llvm_bin + '/clang-format'

   # LLVM path is not set so lets check other options.
   else:

      # Check to see if the $LLVM_HOME environment variable is defined and set.
      llvm_home = os.environ.get( 'LLVM_HOME' )
      if llvm_home:

         # Check to see if LLVM_HOME exists.
         if os.path.isdir( llvm_home ):

            if verbose:
               # Let the user know that we have LLVM_HOME and where it is.
               TrickHLAMessage.status( 'LLVM_HOME: ' + llvm_home )

            command_path = os.path.join( llvm_home, 'bin', 'clang-format' )
         else:
            TrickHLAMessage.failure( 'LLVM_HOME directory not found: ' + llvm_home )

      else:

         # LLVM_HOME is not set so look in the standard locations for
         # clang-format starting with the system path first.
         command_path = shutil.which( 'clang-format' )
         if command_path is None:
            if os.path.isfile( '/usr/bin/clang-format' ):
               command_path = '/usr/bin/clang-format'
            elif os.path.isfile( '/usr/local/bin/clang-format' ):
               command_path = '/usr/local/bin/clang-format'
            elif os.path.isfile( '/opt/homebrew/bin/clang-format' ):
               command_path = '/opt/homebrew/bin/clang-format'

         if command_path is None:
            # If we still have not found the clang-format command then see what
            # llvm home path Trick is using since it must exist in order to
            # compile Trick.
            trick_home = os.environ.get( 'TRICK_HOME' )
            if trick_home is not None:
               trick_config_status_file = os.path.join( trick_home, 'config.status' )
               if os.path.isfile( trick_config_status_file ):
                  llvm_home_grep_cmd = [ 'grep', 'LLVM_HOME', trick_config_status_file ]
                  try:
                     # S["LLVM_HOME"]="/home/username/clang+llvm-14.0.6-x86_64"
                     trick_llvm_config = subprocess.check_output( llvm_home_grep_cmd ).decode('utf8', errors='strict').strip()
                  except subprocess.CalledProcessError:
                     trick_llvm_config = ''

                  # Split the string into a list of its parts with " as the delimiter.
                  trick_llvm_home_list = trick_llvm_config.split( '"' )

                  # ['S[', 'LLVM_HOME', ']=', '/home/username/clang+llvm-14.0.6-x86_64', '']
                  if len( trick_llvm_home_list ) > 3:
                     trick_clang_format_path = os.path.join( trick_llvm_home_list[3], 'bin', 'clang-format' )
                     if os.path.isfile( trick_clang_format_path ):
                        command_path = trick_clang_format_path

         if command_path is None:
            # Let's look for it in Brew.
            if os.path.isdir( '/usr/local/Cellar' ):

               # Determine if the default llvm formula is installed.
               if os.path.isdir( '/usr/local/Cellar/llvm' ):
   
                  # There is an llvm installation in brew.
                  llvm_versions = os.listdir( '/usr/local/Cellar/llvm' )
   
                  # Assume we will be using the latest version.
                  llvm_version = llvm_versions[0]
                  for version in llvm_versions:
                     if version > llvm_version:
                        llvm_version = version
   
                  # Generate the clang-format command.
                  bin_path = os.path.join( '/usr/local/Cellar/llvm', llvm_version )
                  command_path = os.path.join( bin_path, 'bin', 'clang-format' )
               else:
                  # TODO: Default llvm Brew formula not installed, so search for
                  # llvm installed for a specific version (i.e. llvm@11):
                  # brew list -1 --formula | grep llvm | sort -ur
                  #
                  # For Mac OS, use a workaround for now to check for llvm@14
                  # and older versions.
                  if os.path.isfile( '/usr/local/opt/llvm@14/bin/clang-format' ):
                     command_path = '/usr/local/opt/llvm@14/bin/clang-format'
                  elif os.path.isfile( '/usr/local/opt/llvm@13/bin/clang-format' ):
                     command_path = '/usr/local/opt/llvm@13/bin/clang-format'
                  elif os.path.isfile( '/usr/local/opt/llvm@12/bin/clang-format' ):
                     command_path = '/usr/local/opt/llvm@12/bin/clang-format'
                  elif os.path.isfile( '/usr/local/opt/llvm@11/bin/clang-format' ):
                     command_path = '/usr/local/opt/llvm@11/bin/clang-format'

   # We're finished hunting. Now let's check for the format command.
   if command_path is None:
      TrickHLAMessage.failure( 'Could not find the clang-format command!' )
   else:
      if not os.path.isfile( command_path ):
         TrickHLAMessage.failure( 'Could not find the clang-format command: '
                                  + command_path )
      else:
         if verbose:
            TrickHLAMessage.status( 'Using CLANG format command: ' + command_path )

   return command_path


# Function to link the .clang-format file.
#
# This check if the .clang-format file exists. If not, it links to the
# base .clang-format file in the TrickHLA scripts directory.
#
# @param thla_scripts  The path to the TrickHLA scripts directory.
# @param test_only     Flag indicating to only show what would be done.
# @param verbose       Flag to set if verbose outputs are on.
#
def link_clang_format( thla_scripts, test_only = False, verbose = True ):

   thla_clang_format = os.path.join( thla_scripts, 'clang-format' )

   # Check for the .clang-format file.
   if os.path.isfile( '.clang-format' ):
      if verbose:
         TrickHLAMessage.status( 'Found existing format specification file: .clang-format' )
   if os.path.islink( '.clang-format' ):
      if verbose:
         TrickHLAMessage.status( 'Found existing format specification link: .clang-format' )
   else:
      if test_only:
         TrickHLAMessage.status( 'Would link format specification: '
                                 + thla_clang_format )
      else:
         os.symlink( thla_clang_format, '.clang-format' )
         if verbose:
            TrickHLAMessage.status( 'Linking to format specification: '
                                    + thla_clang_format )

   return


# Function to format a specific source file.
#
# This routine will format a specified source file if it exists. The
# routine saves the current working directory and then moves to the
# directory in which the file exists. If not, the routine returns with an
# error condition. If the file exists, this routine runs the clang-format
# command on the specified file.
#
# @return error_state       The error status for the file formatting.
# @param  file_path         The path to the file to format.
# @param  clang_format_cmd  The path to the CLANG format command.
# @param  thla_scripts      The path to the TrickHLA scripts directory.
# @param  in_place          Flag indicating files should be formatted in place.
# @param  test_only         Flag indicating to only show what would be done.
# @param  verbose           Flag to set if verbose outputs are on.
#
def format_file( 
   file_path,
   clang_format_cmd,
   thla_scripts,
   in_place = False,
   test_only = False,
   verbose = True ):

   error_state = False  # No error yet.

   # First, let's check to see that the file exists.
   if os.path.isfile( file_path ):
      if os.path.islink( file_path ):
<<<<<<< HEAD
         TrickHLAMessage.failure( 'File is a link: ' + file_path )
         error = True
         return error
   else:
      TrickHLAMessage.failure( 'File does not exist: ' + file_path )
      error = True
      return error
=======
         TrickHLAMessage.warning( 'File is a link: ' + file_path )
         error_state = True
         return error_state
   else:
      TrickHLAMessage.warning( 'File does not exist: ' + file_path )
      error_state = True
      return error_state
>>>>>>> dc6aabab

   # Extract the directory path to the file and the file base name.
   dir_path = os.path.dirname( file_path )
   file = os.path.basename( file_path )

   # Move into the directory.
   original_dir = os.path.abspath( os.path.curdir )
   os.chdir( dir_path )

   # Check for the .clang-format file.
   link_clang_format( thla_scripts, test_only, verbose )

   # Check to see if we are formatting in place.
   if not in_place:

      # We need to create the 'formatted' directory is it does not
      # already exist.
      if not os.path.isdir( 'formatted' ):
         if test_only:
            if verbose:
               TrickHLAMessage.status( 'Would create \'formatted\' directory:' )
         else:
            if verbose:
               TrickHLAMessage.status( 'Creating \'formatted\' directory:' )
            os.mkdir( 'formatted' )
      # else :
         # We should probably clean out the directory if it exists
         # but we are not going to do that.

   # End: if not in_place :

   #
   # Format the file.
   #
   # Execute different command depending on 'in place' setting.
   if in_place:

      # Build the clang-format command string.
      command = clang_format_cmd + ' -style=file -i ' + file

      if test_only:

         TrickHLAMessage.status( 'Would format file in place with command:' )
         TrickHLAMessage.status( '   ' + command )

      else:

         if verbose:
            TrickHLAMessage.status( 'Formatting in place: ' + file )

         # Execute the command.
         os.system( command )

   else:

      # Build the clang-format command string.
      command = clang_format_cmd + ' -style=file ' + file + ' > formatted/' + file

      if test_only:

         TrickHLAMessage.status( 'Would format file with command:' )
         TrickHLAMessage.status( '   ' + command )

      else:
         if verbose:
            TrickHLAMessage.status( 'Formatting in \'formatted\': ' + file )

         # Execute the command.
         os.system( command )

   # End: if in_place :

   # Move back to the original directory.
   os.chdir( original_dir )

   return error_state


# Function to format all the identifiable source files in a directory.
#
# This routine will format all the identifiable source files in a given
# directory. The routine saves the current working directory and then
# moves to the specified directory if it exists. If not, the routine
# returns with an error condition. If the directory exists, this routine
# runs the clang-format command on all identifiable source files in the
# directory.
#
# @return error_state       The error status for the directory formatting.
# @param  dir_path          The path to directory to format.
# @param  clang_format_cmd  The path to the CLANG format command.
# @param  thla_scripts      The path to the TrickHLA scripts directory.
# @param  in_place          Flag indicating files should be formatted in place.
# @param  test_only         Flag indicating to only show what would be done.
# @param  verbose           Flag to set if verbose outputs are on.
#
def format_directory( 
   dir_path,
   clang_format_cmd,
   thla_scripts,
   in_place = False,
   test_only = False,
   verbose = True ):

   error_state = False  # No error yet.

   # Move into the directory.
   if verbose:
      TrickHLAMessage.status( 'Formatting ' + dir_path + ' directory:' )
   original_dir = os.path.abspath( os.path.curdir )
   os.chdir( dir_path )

   # Check for the .clang-format file.
   link_clang_format( thla_scripts, test_only, verbose )

   # Check to see if we are formatting in place.
   if not in_place:

      # We need to create the 'formatted' directory is it does not
      # already exist.
      if not os.path.isdir( 'formatted' ):
         if test_only:
            if verbose:
               TrickHLAMessage.status( 'Would create \'formatted\' directory:' )
         else:
            if verbose:
               TrickHLAMessage.status( 'Creating \'formatted\' directory:' )
            os.mkdir( 'formatted' )
      # else :
         # We should probably clean out the directory if it exists
         # but we are not going to do that.
   # End: if not in_place :

   # Now format recognized files in the directory.
   dir_list = os.listdir( '.' )
   for file in dir_list:

      # Only process files.
      if os.path.isfile( file ) and not os.path.islink( file ):

         # Only interested in files with certain extensions.
         if    file.endswith( '.hh' ) \
            or file.endswith( '.h' ) \
            or file.endswith( '.cpp' ) \
            or file.endswith( '.c' ):

            # Execute different command depending on 'in place' setting.
            if in_place:

               # Build the clang-format command string.
               command = clang_format_cmd + ' -style=file -i ' + file

               if test_only:

                  TrickHLAMessage.status( 'Would format file in place with command:' )
                  TrickHLAMessage.status( '   ' + command )

               else:

                  if verbose:
                     TrickHLAMessage.status( 'Formatting in place: ' + file )

                  # Execute the command.
                  os.system( command )

            else:

               # Build the clang-format command string.
               command = clang_format_cmd + ' -style=file ' + file + ' > formatted/' + file

               if test_only:

                  TrickHLAMessage.status( 'Would format file with command:' )
                  TrickHLAMessage.status( '   ' + command )

               else:
                  if verbose:
                     TrickHLAMessage.status( 'Formatting in \'formatted\': ' + file )

                  # Execute the command.
                  os.system( command )

            # End: if in_place :

      # End: if os.path.isfile( file ) and not os.path.islink( file ) :

   # End: for file in dir_list :

   # Move back to the original directory.
   os.chdir( original_dir )

   return error_state


# Function to cleans up all the formatting artifacts in a directory.
#
# This routine will clean up all the identifiable formatting artifacts in
# a given directory. The routine saves the current working directory and
# then moves to the specified directory if it exists. If not, the routine
# returns with an error condition. If the directory exists, this routine
# removes the formatted directory.
#
# @param  dir_path     The path to the directory to clean up.
# @param  test_only    Flag indicating to only show what would be done.
# @param  verbose      Flag to set if verbose outputs are on.
#
def cleanup_directory( 
   dir_path,
   test_only = False,
   verbose = True ):

   # Move into the directory.
   if verbose:
      TrickHLAMessage.status( 'Cleaning up directory: ' + dir_path )
   original_dir = os.path.abspath( os.path.curdir )
   os.chdir( dir_path )

   # Check for the '.clang-format' file and remove it if a link.
   if os.path.islink( '.clang-format' ):
      if test_only:
         TrickHLAMessage.status( 'Would remove \'.clang-format\' link.' )
      else:
         if verbose:
            TrickHLAMessage.status( 'Removing \'.clang-format\' link.' )
         os.remove( '.clang-format' )
      # End: if test_only :
   # End: if os.path.islink( '.clang-format' ) :

   # Check for the 'formatted' directory.
   if os.path.isdir( 'formatted' ):
      if test_only:
         TrickHLAMessage.status( 'Would remove \'formatted\' directory.' )
      else:
         if verbose:
            TrickHLAMessage.status( 'Removing \'formatted\' directory.' )
         # This is not a test, so remove the directory.
         for root, dirs, files in os.walk( 'formatted' ):
            # Remove all the files in the formatted directory.
            # Otherwise, we will not be able to remove the directory.
            for file in files:
               # Need to prepend root directory to get the full path to the file.
               file_path = os.path.join( root, file )
               # Remove the file.
               os.remove( file_path )

         # Remove the formatted directory.
         os.removedirs( 'formatted' )

      # End: if test_only :

   # End: if os.path.isdir( 'formatted' ) :

   # Move back to the original directory.
   os.chdir( original_dir )

   return


#
# Call the main function.
#
main()<|MERGE_RESOLUTION|>--- conflicted
+++ resolved
@@ -337,15 +337,6 @@
    # First, let's check to see that the file exists.
    if os.path.isfile( file_path ):
       if os.path.islink( file_path ):
-<<<<<<< HEAD
-         TrickHLAMessage.failure( 'File is a link: ' + file_path )
-         error = True
-         return error
-   else:
-      TrickHLAMessage.failure( 'File does not exist: ' + file_path )
-      error = True
-      return error
-=======
          TrickHLAMessage.warning( 'File is a link: ' + file_path )
          error_state = True
          return error_state
@@ -353,7 +344,6 @@
       TrickHLAMessage.warning( 'File does not exist: ' + file_path )
       error_state = True
       return error_state
->>>>>>> dc6aabab
 
    # Extract the directory path to the file and the file base name.
    dir_path = os.path.dirname( file_path )
