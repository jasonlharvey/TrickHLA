--- conflicted
+++ resolved
@@ -95,7 +95,6 @@
          else:
             foms_string += ', ' + str( self.fom_modules[i] )
       self.federate.FOM_modules = foms_string
-<<<<<<< HEAD
       
       # Check to see if the objects are pre-configured in default data jobs
       # or if they are being allocated and configured in the input file.
@@ -145,45 +144,6 @@
          # Loop through the federation interactions and initialize them.
          for indx in range( 0, self.manager.inter_count ):
             self.fed_interactions[indx].initialize( self.manager.interactions[indx] )
-=======
-
-      # Note: The federate objects are added to a list in a simulation
-      # specific routine. This code assumes that everything has been set
-      # in the TrickHLAObjectConfig based objects except the TrickHLAObject
-      # references. This code will create the appropriate number of
-      # TrickHLAObject and then use the TrickHLAObjectConfig instances to
-      # initialize them. This will allow users to add or delete objects
-      # without having to manage array size.
-
-      # Allocate the federate's federation object list.
-      self.manager.obj_count = len( self.fed_objects )
-      if self.manager.obj_count:
-         self.manager.objects = trick.alloc_type( self.manager.obj_count,
-                                                  'TrickHLA::Object' )
-
-      # Loop through the federation objects and initialize them.
-      for indx in range( 0, self.manager.obj_count ):
-         self.fed_objects[indx].initialize( self.manager.objects[indx] )
-
-      # Note: The federate interactions are added to a list in a simulation
-      # specific routine. This code assumes that everything has been set
-      # in the TrickHLAInteractionConfig based interactions except the
-      # TrickHLAInteraction references. This code will create the
-      # appropriate number of TrickHLAInteraction and then use the
-      # TrickHLAInitializationConfig instances to initialize them. This
-      # will allow users to add or delete objects without having to manage
-      # array size.
-
-      # Allocate the federate's federation interactions list.
-      self.manager.inter_count = len( self.fed_interactions )
-      if self.manager.inter_count:
-         self.manager.interactions = trick.alloc_type( self.manager.inter_count,
-                                                       'TrickHLA::Interaction' )
-
-      # Loop through the federation interactions and initialize them.
-      for indx in range( 0, self.manager.inter_count ):
-         self.fed_interactions[indx].initialize( self.manager.interactions[indx] )
->>>>>>> 37052c7e
 
       # Loop through the known federates and add them.
       if len( self.known_federates ):
