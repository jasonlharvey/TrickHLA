/**
@file SpaceFOM/RelStateBase.hh
@ingroup SpaceFOM
@brief This is a base class for computing relative states with respect to
SISO Space Reference FOM Reference Frames.

@copyright Copyright 2024 United States Government as represented by the
Administrator of the National Aeronautics and Space Administration.
No copyright is claimed in the United States under Title 17, U.S. Code.
All Other Rights Reserved.

\par<b>Responsible Organization</b>
Simulation and Graphics Branch, Mail Code ER7\n
Software, Robotics & Simulation Division\n
NASA, Johnson Space Center\n
2101 NASA Parkway, Houston, TX  77058

@trick_parse{everything}

@python_module{SpaceFOM}

@tldh
@trick_link_dependency{../../source/SpaceFOM/SpaceTimeCoordinateData.cpp}
@trick_link_dependency{../../source/SpaceFOM/RefFrameBase.cpp}
@trick_link_dependency{../../source/SpaceFOM/RefFrameTree.cpp}
@trick_link_dependency{../../source/SpaceFOM/RelStateBase.cpp}

@revs_begin
@rev_entry{ Edwin Z. Crues, NASA ER7, NExSyS, April 2024, --, Initial version }
@revs_end

*/

#ifndef SPACEFOM_REL_STATE_BASE_HH
#define SPACEFOM_REL_STATE_BASE_HH

// System include files.
#include <string>

// Trick include files.

// TrickHLA model include files.

// SpaceFOM include files.
#include "SpaceFOM/PhysicalEntityData.hh"
#include "SpaceFOM/RefFrameBase.hh"
#include "SpaceFOM/RefFrameTree.hh"
#include "SpaceFOM/SpaceTimeCoordinateData.hh"

namespace SpaceFOM
{

class RelStateBase : public SpaceFOM::PhysicalEntityData
{

   // Let the Trick input processor access protected and private data.
   // InputProcessor is really just a marker class (does not really
   // exists - at least yet). This friend statement just tells Trick
   // to go ahead and process the protected and private data as well
   // as the usual public data.
   friend class InputProcessor;
   // IMPORTANT Note: you must have the following line too.
   // Syntax: friend void init_attr<namespace>__<class name>();
   friend void init_attrSpaceFOM__RelStateBase();

  public:
   /*! @brief Default constructor for the SpaceFOM RelStateBase class.
    *  @param wrt_frame The frame in which to express the source state.
    *  @param tree  The reference frame tree containing all reference frames. */
   RelStateBase( RefFrameBase &wrt_frame, RefFrameTree &tree );
   /*! @brief Destructor for the SpaceFOM RelStateBase class. */
   virtual ~RelStateBase();

   /*! @brief Set the frame in which to express a source state.
    *  @return True if frame is set, false otherwise.
    *  @param wrt_frame Frame in which to express a source state. */
   bool set_frame( char const *wrt_frame );

   /*! @brief Set the frame in which to express a source state.
    *  @return True if frame is set, false otherwise.
    *  @param wrt_frame Frame in which to express a source state. */
   bool set_frame( std::string const &wrt_frame );

   /*! @brief Set the frame in which to express a source state.
    *  @return True if frame is set.  In this case always true.
    *  @param wrt_frame Frame in which to express a source state. */
   bool set_frame( RefFrameBase &wrt_frame )
   {
      express_frame = &wrt_frame;
      return ( true );
   }

   /*! @brief Get the frame in which a source state will be expressed.
<<<<<<< HEAD
    *  @return Frame in which an entity state will be expressed. */
   RefFrameBase * get_frame(){ return(express_frame); }

   /*! @brief Compute the state of an entity with respect to a given frame.
    *  @return True if state successfully computed, false otherwise.
    *  @param entity The entity state to express in a different frame. */
   bool compute_state( PhysicalEntityData * entity );
=======
    *  @return Frame in which a source state will be expressed. */
   RefFrameBase *get_frame() { return ( express_frame ); }

   /*! @brief Compute the state of the source with respect to a given frame.
    *  @return True is state successfully computed, false otherwise.
    *  @param source The source state to express in a different frame. */
   bool compute_state( PhysicalEntityData const *source );
>>>>>>> 40c2d74d

   /*! @brief Compute the state of an entity with respect to a given frame.
    *  @return True if state successfully computed, false otherwise.
    *  @param entity The entity state to express in a different frame.
    *  @param wrt_frame The frame in which to express the source state. */
<<<<<<< HEAD
   bool compute_state( PhysicalEntityData * entity, const char * wrt_frame );
=======
   bool compute_state( PhysicalEntityData const *source, char const *wrt_frame );
>>>>>>> 40c2d74d

   /*! @brief Compute the state of an entity with respect to a given frame.
    *  @return True if state successfully computed, false otherwise.
    *  @param entity The entity state to express in a different frame.
    *  @param wrt_frame The frame in which to express the source state. */
<<<<<<< HEAD
   bool compute_state( PhysicalEntityData * entity, std::string & wrt_frame );
=======
   bool compute_state( PhysicalEntityData const *source, std::string const &wrt_frame );
>>>>>>> 40c2d74d

   /*! @brief Compute the state of an entity with respect to a given frame.
    *  @return True if state successfully computed, false otherwise.
    *  @param entity The entity state to express in a different frame.
    *  @param wrt_frame The frame in which to express the source state. */
<<<<<<< HEAD
   bool compute_state( PhysicalEntityData * entity, RefFrameBase * wrt_frame );
=======
   bool compute_state( PhysicalEntityData const *source, RefFrameBase const *wrt_frame );
>>>>>>> 40c2d74d

  protected:
   RefFrameBase *express_frame;
   RefFrameTree *frame_tree;

  private:
   // This object is not copyable
   /*! @brief Copy constructor for RelStateBase class.
    *  @details This constructor is private to prevent inadvertent copies. */
   RelStateBase( RelStateBase const &rhs );
   /*! @brief Assignment operator for RelStateBase class.
    *  @details This assignment operator is private to prevent inadvertent copies. */
   RelStateBase &operator=( RelStateBase const &rhs );
};

} // namespace SpaceFOM

#endif // SPACEFOM_REL_STATE_BASE_HH: Do NOT put anything after this line!<|MERGE_RESOLUTION|>--- conflicted
+++ resolved
@@ -84,60 +84,38 @@
    /*! @brief Set the frame in which to express a source state.
     *  @return True if frame is set.  In this case always true.
     *  @param wrt_frame Frame in which to express a source state. */
-   bool set_frame( RefFrameBase &wrt_frame )
+   bool set_frame( RefFrameBase const &wrt_frame )
    {
       express_frame = &wrt_frame;
       return ( true );
    }
 
    /*! @brief Get the frame in which a source state will be expressed.
-<<<<<<< HEAD
     *  @return Frame in which an entity state will be expressed. */
    RefFrameBase * get_frame(){ return(express_frame); }
 
    /*! @brief Compute the state of an entity with respect to a given frame.
     *  @return True if state successfully computed, false otherwise.
     *  @param entity The entity state to express in a different frame. */
-   bool compute_state( PhysicalEntityData * entity );
-=======
-    *  @return Frame in which a source state will be expressed. */
-   RefFrameBase *get_frame() { return ( express_frame ); }
-
-   /*! @brief Compute the state of the source with respect to a given frame.
-    *  @return True is state successfully computed, false otherwise.
-    *  @param source The source state to express in a different frame. */
-   bool compute_state( PhysicalEntityData const *source );
->>>>>>> 40c2d74d
+   bool compute_state( PhysicalEntityData const *entity );
 
    /*! @brief Compute the state of an entity with respect to a given frame.
     *  @return True if state successfully computed, false otherwise.
     *  @param entity The entity state to express in a different frame.
     *  @param wrt_frame The frame in which to express the source state. */
-<<<<<<< HEAD
-   bool compute_state( PhysicalEntityData * entity, const char * wrt_frame );
-=======
    bool compute_state( PhysicalEntityData const *source, char const *wrt_frame );
->>>>>>> 40c2d74d
 
    /*! @brief Compute the state of an entity with respect to a given frame.
     *  @return True if state successfully computed, false otherwise.
     *  @param entity The entity state to express in a different frame.
     *  @param wrt_frame The frame in which to express the source state. */
-<<<<<<< HEAD
-   bool compute_state( PhysicalEntityData * entity, std::string & wrt_frame );
-=======
    bool compute_state( PhysicalEntityData const *source, std::string const &wrt_frame );
->>>>>>> 40c2d74d
 
    /*! @brief Compute the state of an entity with respect to a given frame.
     *  @return True if state successfully computed, false otherwise.
     *  @param entity The entity state to express in a different frame.
     *  @param wrt_frame The frame in which to express the source state. */
-<<<<<<< HEAD
-   bool compute_state( PhysicalEntityData * entity, RefFrameBase * wrt_frame );
-=======
    bool compute_state( PhysicalEntityData const *source, RefFrameBase const *wrt_frame );
->>>>>>> 40c2d74d
 
   protected:
    RefFrameBase *express_frame;
