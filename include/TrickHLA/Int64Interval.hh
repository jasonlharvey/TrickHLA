/*!
@file TrickHLA/Int64Interval.hh
@ingroup TrickHLA
@brief This class represents the HLA Interval time.

@copyright Copyright 2019 United States Government as represented by the
Administrator of the National Aeronautics and Space Administration.
No copyright is claimed in the United States under Title 17, U.S. Code.
All Other Rights Reserved.

\par<b>Responsible Organization</b>
Simulation and Graphics Branch, Mail Code ER7\n
Software, Robotics & Simulation Division\n
NASA, Johnson Space Center\n
2101 NASA Parkway, Houston, TX  77058

@trick_parse{everything}

@python_module{TrickHLA}

@tldh
@trick_link_dependency{../source/TrickHLA/Int64BaseTime.cpp}
@trick_link_dependency{../source/TrickHLA/Int64Time.cpp}
@trick_link_dependency{../source/TrickHLA/Int64Interval.cpp}

@revs_title
@revs_begin
@rev_entry{Robert G. Phillips, Titan Corp., DIS, October 2004, --, Initial implementation for ISS HTV Sim}
@rev_entry{Dan Dexter, NASA ER7, TrickHLA, March 2019, --, Version 2 origin.}
@rev_entry{Edwin Z. Crues, NASA ER7, TrickHLA, March 2019, --, Version 3 rewrite.}
@rev_entry{Dan Dexter, NASA ER6, TrickHLA, July 2020, --, Changed function names to match TrickHLA coding style.}
@revs_end

*/

#ifndef TRICKHLA_INT64_INTERVAL_HH
#define TRICKHLA_INT64_INTERVAL_HH

// System includes.
#include <cstdint>
#include <string>

// Trick includes.

// TrickHLA include files.
#include "TrickHLA/Int64BaseTime.hh"
#include "TrickHLA/StandardsSupport.hh"

// C++11 deprecated dynamic exception specifications for a function so we need
// to silence the warnings coming from the IEEE 1516 declared functions.
// This should work for both GCC and Clang.
#pragma GCC diagnostic push
#pragma GCC diagnostic ignored "-Wdeprecated"
// HLA include files.
#include RTI1516_HEADER
#include <RTI/time/HLAinteger64Interval.h>
#pragma GCC diagnostic pop

namespace TrickHLA
{

class Int64Interval
{
   // Let the Trick input processor access protected and private data.
   // InputProcessor is really just a marker class (does not really
   // exists - at least yet). This friend statement just tells Trick
   // to go ahead and process the protected and private data as well
   // as the usual public data.
   friend class InputProcessor;
   // IMPORTANT Note: you must have the following line too.
   // Syntax: friend void init_attr<namespace>__<class name>();
   friend void init_attrTrickHLA__Int64Interval();

  public:
   //
   // Constructors and Destructor
   //
   /*! @brief Default constructor for the TrickHLA Int64Interval class. */
   Int64Interval() : hla_interval( 0LL )
   {
      return;
   }

   /*! @brief Initialization constructor for the TrickHLA Int64Interval class.
    *  @param value 64bit integer value initialization. */
   explicit Int64Interval( int64_t const value );

   /*! @brief Initialization constructor for the TrickHLA Int64Interval class.
    *  @param value Floating point double value initialization. */
   explicit Int64Interval( double const value );

   /*! @brief Initialization constructor for the TrickHLA Int64Interval class.
    *  @param value HLA Logical Time Interval value initialization. */
   explicit Int64Interval( RTI1516_NAMESPACE::LogicalTimeInterval const &value );

   /*! @brief Initialization constructor for the TrickHLA Int64Interval class.
    *  @param value HLA 64bit Integer Time Interval value initialization. */
   explicit Int64Interval( RTI1516_NAMESPACE::HLAinteger64Interval const &value );

   /*! @brief Copy constructor for the TrickHLA Int64Interval class.
    *  @param value TrickHLA Long Integer Time Interval value initialization. */
   Int64Interval( Int64Interval const &value );

   /*! @brief Destructor for the TrickHLA Int64Interval class. */
   virtual ~Int64Interval();

   //
   // Operators
   //
   /*! @brief Assignment operator from double time value.
    *  @return A corresponding TrickHLA::Int64Interval time value.
    *  @param rhs Right hand side operand as floating point time interval in seconds. */
   Int64Interval &operator=( double rhs )
   {
<<<<<<< HEAD
      this->hla_interval = to_microseconds( rhs );
=======
      this->hla_interval = Int64BaseTime::to_base_time( rhs );
>>>>>>> ee74965a
      return ( *this );
   }

   /*! @brief Assignment operator from 64bit integer time value.
    *  @return A corresponding TrickHLA::Int64Interval time value.
<<<<<<< HEAD
    *  @param rhs Right hand side operand as 64bit integer time interval in microseconds. */
=======
    *  @param rhs Right hand side operand as 64bit integer time interval in the base time. */
>>>>>>> ee74965a
   Int64Interval &operator=( int64_t const rhs )
   {
      this->hla_interval = rhs;
      return ( *this );
   }

   /*! @brief Assignment operator from TrickHLA::Int64Inteval time interval value.
    *  @return A corresponding TrickHLA::Int64Interval time value.
    *  @param rhs Right hand side operand as TrickHLA::Int64Interval time interval. */
   Int64Interval &operator=( Int64Interval const &rhs )
   {
<<<<<<< HEAD
      this->hla_interval = rhs.get_time_in_micros();
=======
      this->hla_interval = rhs.get_base_time();
>>>>>>> ee74965a
      return ( *this );
   }

   /*! @brief Interval time greater than comparison operator.
    *  @return True is right operand is greater than the left operand; False otherwise.
    *  @param rhs Right hand side operand as floating point time interval in seconds. */
   bool operator>( double const rhs ) const
   {
<<<<<<< HEAD
      return ( get_time_in_micros() > Int64Interval::to_microseconds( rhs ) );
=======
      return ( get_base_time() > Int64BaseTime::to_base_time( rhs ) );
>>>>>>> ee74965a
   }

   /*! @brief Interval time greater than comparison operator.
    *  @return True if right operand is greater than the left operand; False otherwise.
<<<<<<< HEAD
    *  @param rhs Right hand side operand as 64bit integer time interval in microseconds. */
   bool operator>( int64_t const rhs ) const
   {
      return ( get_time_in_micros() > rhs );
=======
    *  @param rhs Right hand side operand as 64bit integer time interval in the base time. */
   bool operator>( int64_t const rhs ) const
   {
      return ( get_base_time() > rhs );
>>>>>>> ee74965a
   }

   /*! @brief Interval time greater than comparison operator.
    *  @return True if right operand is greater than the left operand; False otherwise.
    *  @param rhs Right hand side operand as TrickHLA::Int64Interval time interval. */
   bool operator>( Int64Interval const &rhs ) const
   {
<<<<<<< HEAD
      return ( get_time_in_micros() > rhs.get_time_in_micros() );
=======
      return ( get_base_time() > rhs.get_base_time() );
>>>>>>> ee74965a
   }

   //
   // Access routines
   //
   /*! @brief Get the HLA integer time.
    *  @return A copy of the encapsulated HLAinteger64Interval class. */
   RTI1516_NAMESPACE::HLAinteger64Interval get() const
   {
      return ( this->hla_interval );
   }

   //
   // Conversion routines
   //
   /*! @brief Return the time, in the base time, contained in the current
    * timestamp as a 64-bit integer value.
    *  @return Time in integer the base time. */
   int64_t get_base_time() const;

   /*! @brief Return the current timestamp in seconds as a double precision floating point value.
    *  @return Time in seconds as a floating point double. */
   double get_time_in_seconds() const;

   /*! @brief Return true if the value is zero, false otherwise.
    *  @return True if zero, false otherwise. */
   bool is_zero() const;

   /*! @brief Returns a summary of the time.
    *  @return Summary of time as a wide string. */
   std::wstring to_wstring() const;

   //
   // Mutator methods
   //
   /*! @brief Set the time interval to the given value.
    *  @param value The desired time interval in integer the base time. */
   void set( int64_t const value );

   /*! @brief Set the time interval to the given value.
    *  @param value The desired time interval in seconds. */
   void set( double const value );

   /*! @brief Set the time interval to the given value.
    *  @param value The desired time interval as an HLA LogicalTimeInterval. */
   void set( RTI1516_NAMESPACE::LogicalTimeInterval const &value );

   //
   // Private data.
   //
  private:
   /*! @brief Return the whole seconds part of the current timestamp.
    *  @return The whole seconds part of the timestamp in seconds. */
   int64_t get_seconds() const;

   /*! @brief Return the the fractional part of the current timestamp.
    *  @return The the fractional part of the current timestamp. */
   int64_t get_fractional_seconds() const;

   RTI1516_NAMESPACE::HLAinteger64Interval hla_interval; /**< @trick_io{**}
      The HLA standard's class representation of integer64 interval. */
};

} // namespace TrickHLA

#endif // TRICKHLA_INT64_INTERVAL_HH<|MERGE_RESOLUTION|>--- conflicted
+++ resolved
@@ -112,21 +112,13 @@
     *  @param rhs Right hand side operand as floating point time interval in seconds. */
    Int64Interval &operator=( double rhs )
    {
-<<<<<<< HEAD
-      this->hla_interval = to_microseconds( rhs );
-=======
       this->hla_interval = Int64BaseTime::to_base_time( rhs );
->>>>>>> ee74965a
       return ( *this );
    }
 
    /*! @brief Assignment operator from 64bit integer time value.
     *  @return A corresponding TrickHLA::Int64Interval time value.
-<<<<<<< HEAD
-    *  @param rhs Right hand side operand as 64bit integer time interval in microseconds. */
-=======
     *  @param rhs Right hand side operand as 64bit integer time interval in the base time. */
->>>>>>> ee74965a
    Int64Interval &operator=( int64_t const rhs )
    {
       this->hla_interval = rhs;
@@ -138,11 +130,7 @@
     *  @param rhs Right hand side operand as TrickHLA::Int64Interval time interval. */
    Int64Interval &operator=( Int64Interval const &rhs )
    {
-<<<<<<< HEAD
-      this->hla_interval = rhs.get_time_in_micros();
-=======
       this->hla_interval = rhs.get_base_time();
->>>>>>> ee74965a
       return ( *this );
    }
 
@@ -151,26 +139,15 @@
     *  @param rhs Right hand side operand as floating point time interval in seconds. */
    bool operator>( double const rhs ) const
    {
-<<<<<<< HEAD
-      return ( get_time_in_micros() > Int64Interval::to_microseconds( rhs ) );
-=======
       return ( get_base_time() > Int64BaseTime::to_base_time( rhs ) );
->>>>>>> ee74965a
    }
 
    /*! @brief Interval time greater than comparison operator.
     *  @return True if right operand is greater than the left operand; False otherwise.
-<<<<<<< HEAD
-    *  @param rhs Right hand side operand as 64bit integer time interval in microseconds. */
-   bool operator>( int64_t const rhs ) const
-   {
-      return ( get_time_in_micros() > rhs );
-=======
     *  @param rhs Right hand side operand as 64bit integer time interval in the base time. */
    bool operator>( int64_t const rhs ) const
    {
       return ( get_base_time() > rhs );
->>>>>>> ee74965a
    }
 
    /*! @brief Interval time greater than comparison operator.
@@ -178,11 +155,7 @@
     *  @param rhs Right hand side operand as TrickHLA::Int64Interval time interval. */
    bool operator>( Int64Interval const &rhs ) const
    {
-<<<<<<< HEAD
-      return ( get_time_in_micros() > rhs.get_time_in_micros() );
-=======
       return ( get_base_time() > rhs.get_base_time() );
->>>>>>> ee74965a
    }
 
    //
