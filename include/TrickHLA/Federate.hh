--- conflicted
+++ resolved
@@ -916,11 +916,7 @@
     *  @return True if lookahead time is zero; False otherwise. */
    bool const is_zero_lookahead_time() const
    {
-<<<<<<< HEAD
-      return this->lookahead.is_zero();
-=======
       return ( this->lookahead.get_base_time() <= 0LL );
->>>>>>> ee74965a
    }
 
    /*! @brief Set the name of the save.
